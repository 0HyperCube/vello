// Copyright 2022 Google LLC
//
// Licensed under the Apache License, Version 2.0 (the "License");
// you may not use this file except in compliance with the License.
// You may obtain a copy of the License at
//
//     https://www.apache.org/licenses/LICENSE-2.0
//
// Unless required by applicable law or agreed to in writing, software
// distributed under the License is distributed on an "AS IS" BASIS,
// WITHOUT WARRANTIES OR CONDITIONS OF ANY KIND, either express or implied.
// See the License for the specific language governing permissions and
// limitations under the License.
//
// Also licensed under MIT license, at your choice.

use std::time::Instant;

use anyhow::Result;
use clap::{CommandFactory, Parser};
use scenes::{SceneParams, SceneSet, SimpleText};
use vello::SceneFragment;
use vello::{
    block_on_wgpu,
    kurbo::{Affine, Vec2},
    peniko::Color,
    util::RenderContext,
    Renderer, Scene, SceneBuilder,
};

use winit::{
    event_loop::{EventLoop, EventLoopBuilder},
    window::Window,
};

#[cfg(not(target_arch = "wasm32"))]
mod hot_reload;

#[derive(Parser, Debug)]
#[command(about, long_about = None, bin_name="cargo run -p with_winit --")]
struct Args {
    /// Path to the svg file to render. If not set, the GhostScript Tiger will be rendered
    #[arg(long)]
    #[cfg(not(target_arch = "wasm32"))]
    svg: Option<std::path::PathBuf>,
    /// When rendering an svg, what scale to use
    #[arg(long)]
    scale: Option<f64>,
    /// Which scene (index) to start on
    /// Switch between scenes with left and right arrow keys
    #[arg(long)]
    scene: Option<i32>,
    #[command(flatten)]
    args: scenes::Arguments,
}

async fn run(event_loop: EventLoop<UserEvent>, window: Window, args: Args, mut scenes: SceneSet) {
    use winit::{event::*, event_loop::ControlFlow};
    let mut render_cx = RenderContext::new().unwrap();
    let size = window.inner_size();
    let mut surface = render_cx
        .create_surface(&window, size.width, size.height)
        .await;
    let device_handle = &render_cx.devices[surface.dev_id];
    let mut renderer = Renderer::new(&device_handle.device).unwrap();
    let mut scene = Scene::new();
    let mut fragment = SceneFragment::new();
    let mut simple_text = SimpleText::new();
    let start = Instant::now();

    let mut transform = Affine::IDENTITY;
    let mut mouse_down = false;
    let mut prior_position: Option<Vec2> = None;
    // We allow looping left and right through the scenes, so use a signed index
    let mut scene_ix: i32 = 0;
    if let Some(set_scene) = args.scene {
        scene_ix = set_scene;
    }
    let mut prev_scene_ix = scene_ix - 1;
    event_loop.run(move |event, _, control_flow| match event {
        Event::WindowEvent {
            ref event,
            window_id,
        } if window_id == window.id() => match event {
            WindowEvent::CloseRequested => *control_flow = ControlFlow::Exit,
            WindowEvent::KeyboardInput { input, .. } => {
                if input.state == ElementState::Pressed {
                    match input.virtual_keycode {
                        Some(VirtualKeyCode::Left) => scene_ix = scene_ix.saturating_sub(1),
                        Some(VirtualKeyCode::Right) => scene_ix = scene_ix.saturating_add(1),
                        Some(key @ VirtualKeyCode::Q) | Some(key @ VirtualKeyCode::E) => {
                            if let Some(prior_position) = prior_position {
                                let is_clockwise = key == VirtualKeyCode::E;
                                let angle = if is_clockwise { -0.05 } else { 0.05 };
                                transform = Affine::translate(prior_position)
                                    * Affine::rotate(angle)
                                    * Affine::translate(-prior_position)
                                    * transform;
                            }
                        }
                        Some(VirtualKeyCode::Escape) => {
                            *control_flow = ControlFlow::Exit;
                        }
                        _ => {}
                    }
                }
            }
            WindowEvent::Resized(size) => {
                render_cx.resize_surface(&mut surface, size.width, size.height);
                window.request_redraw();
            }
            WindowEvent::MouseInput { state, button, .. } => {
                if button == &MouseButton::Left {
                    mouse_down = state == &ElementState::Pressed;
                }
            }
            WindowEvent::MouseWheel { delta, .. } => {
                const BASE: f64 = 1.05;
                const PIXELS_PER_LINE: f64 = 20.0;

                if let Some(prior_position) = prior_position {
                    let exponent = if let MouseScrollDelta::PixelDelta(delta) = delta {
                        delta.y / PIXELS_PER_LINE
                    } else if let MouseScrollDelta::LineDelta(_, y) = delta {
                        *y as f64
                    } else {
                        0.0
                    };
                    transform = Affine::translate(prior_position)
                        * Affine::scale(BASE.powf(exponent))
                        * Affine::translate(-prior_position)
                        * transform;
                } else {
                    eprintln!("Scrolling without mouse in window; this shouldn't be possible");
                }
            }
            WindowEvent::CursorLeft { .. } => {
                prior_position = None;
            }
            WindowEvent::CursorMoved { position, .. } => {
                let position = Vec2::new(position.x, position.y);
                if mouse_down {
                    if let Some(prior) = prior_position {
                        transform = Affine::translate(position - prior) * transform;
                    }
                }
                prior_position = Some(position);
            }
            _ => {}
        },
        Event::MainEventsCleared => {
            window.request_redraw();
        }
        Event::RedrawRequested(_) => {
            let width = surface.config.width;
            let height = surface.config.height;
            let device_handle = &render_cx.devices[surface.dev_id];

            // Allow looping forever
            scene_ix = scene_ix.rem_euclid(scenes.scenes.len() as i32);
            let example_scene = &mut scenes.scenes[scene_ix as usize];
            if prev_scene_ix != scene_ix {
                transform = Affine::IDENTITY;
                prev_scene_ix = scene_ix;
                window.set_title(&format!("Vello demo - {}", example_scene.config.name));
            }
            let mut builder = SceneBuilder::for_fragment(&mut fragment);
            let mut scene_params = SceneParams {
                time: start.elapsed().as_secs_f64(),
                text: &mut simple_text,
                resolution: None,
                base_color: None,
            };
<<<<<<< HEAD
            (example_scene.function)(&mut builder, &mut params);
=======
            (example_scene.function)(&mut builder, &mut scene_params);
            builder.finish();

            // If the user specifies a base color in the CLI we use that. Otherwise we use any
            // color specified by the scene. The default is black.
            let render_params = vello::RenderParams {
                base_color: args
                    .args
                    .base_color
                    .or(scene_params.base_color)
                    .unwrap_or(Color::BLACK),
                width,
                height,
            };
>>>>>>> 5d915113
            let mut builder = SceneBuilder::for_scene(&mut scene);
            let mut transform = transform;
            if let Some(resolution) = scene_params.resolution {
                let factor = Vec2::new(surface.config.width as f64, surface.config.height as f64);
                let scale_factor = (factor.x / resolution.x).min(factor.y / resolution.y);
                transform = transform * Affine::scale(scale_factor);
            }
            builder.append(&fragment, Some(transform));
            let surface_texture = surface
                .surface
                .get_current_texture()
                .expect("failed to get surface texture");
            #[cfg(not(target_arch = "wasm32"))]
            {
                block_on_wgpu(
                    &device_handle.device,
                    renderer.render_to_surface_async(
                        &device_handle.device,
                        &device_handle.queue,
                        &scene,
                        &surface_texture,
                        &render_params,
                    ),
                )
                .expect("failed to render to surface");
            }
            // Note: in the wasm case, we're currently not running the robust
            // pipeline, as it requires more async wiring for the readback.
            #[cfg(target_arch = "wasm32")]
            renderer
                .render_to_surface(
                    &device_handle.device,
                    &device_handle.queue,
                    &scene,
                    &surface_texture,
                    &render_params,
                )
                .expect("failed to render to surface");
            surface_texture.present();
            device_handle.device.poll(wgpu::Maintain::Poll);
        }
        Event::UserEvent(event) => match event {
            #[cfg(not(target_arch = "wasm32"))]
            UserEvent::HotReload => {
                let device_handle = &render_cx.devices[surface.dev_id];
                eprintln!("==============\nReloading shaders");
                let start = Instant::now();
                let result = renderer.reload_shaders(&device_handle.device);
                // We know that the only async here is actually sync, so we just block
                match pollster::block_on(result) {
                    Ok(_) => eprintln!("Reloading took {:?}", start.elapsed()),
                    Err(e) => eprintln!("Failed to reload shaders because of {e}"),
                }
            }
        },
        _ => {}
    });
}

enum UserEvent {
    #[cfg(not(target_arch = "wasm32"))]
    HotReload,
}

fn main() -> Result<()> {
    // TODO: initializing both env_logger and console_logger fails on wasm.
    // Figure out a more principled approach.
    #[cfg(not(target_arch = "wasm32"))]
    env_logger::init();
    let args = Args::parse();
    let scenes = args.args.select_scene_set(|| Args::command())?;
    if let Some(scenes) = scenes {
        #[cfg(not(target_arch = "wasm32"))]
        {
            use winit::{dpi::LogicalSize, window::WindowBuilder};
            let event_loop = EventLoopBuilder::<UserEvent>::with_user_event().build();

            let proxy = event_loop.create_proxy();
            let _keep = hot_reload::hot_reload(move || {
                proxy.send_event(UserEvent::HotReload).ok().map(drop)
            });

            let window = WindowBuilder::new()
                .with_inner_size(LogicalSize::new(1044, 800))
                .with_resizable(true)
                .with_title("Vello demo")
                .build(&event_loop)
                .unwrap();
            pollster::block_on(run(event_loop, window, args, scenes));
        }
        #[cfg(target_arch = "wasm32")]
        {
            let event_loop = EventLoopBuilder::<UserEvent>::with_user_event().build();
            let window = winit::window::Window::new(&event_loop).unwrap();

            std::panic::set_hook(Box::new(console_error_panic_hook::hook));
            console_log::init().expect("could not initialize logger");
            use winit::platform::web::WindowExtWebSys;

            // On wasm, append the canvas to the document body
            let canvas = window.canvas();
            canvas.set_width(1044);
            canvas.set_height(800);
            web_sys::window()
                .and_then(|win| win.document())
                .and_then(|doc| doc.body())
                .and_then(|body| body.append_child(&web_sys::Element::from(canvas)).ok())
                .expect("couldn't append canvas to document body");
            wasm_bindgen_futures::spawn_local(run(event_loop, window, args, scenes));
        }
    }
    Ok(())
}<|MERGE_RESOLUTION|>--- conflicted
+++ resolved
@@ -171,9 +171,6 @@
                 resolution: None,
                 base_color: None,
             };
-<<<<<<< HEAD
-            (example_scene.function)(&mut builder, &mut params);
-=======
             (example_scene.function)(&mut builder, &mut scene_params);
             builder.finish();
 
@@ -188,7 +185,6 @@
                 width,
                 height,
             };
->>>>>>> 5d915113
             let mut builder = SceneBuilder::for_scene(&mut scene);
             let mut transform = transform;
             if let Some(resolution) = scene_params.resolution {
